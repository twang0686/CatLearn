--- conflicted
+++ resolved
@@ -14,11 +14,7 @@
 
 setuptools.setup(
     name="AtoML",
-<<<<<<< HEAD
-    version="0.2.3",
-=======
-    version="0.3.0",
->>>>>>> 9d1967b3
+    version="0.3.1",
     url="https://gitlab.com/atoML/AtoML",
 
     author="Paul C. Jennings, Martin H. Hansen",
